import datetime
import environ
import os


root = environ.Path(__file__) - 1
<<<<<<< HEAD
env = environ.Env(
    DEBUG=(bool, False),
)
=======
env = environ.Env()
>>>>>>> 2321401d
environ.Env.read_env(env_file=root(".env"))

BASE_DIR = os.path.dirname(os.path.dirname(os.path.abspath(__file__)))

<<<<<<< HEAD

# Quick-start development settings - unsuitable for production
# See https://docs.djangoproject.com/en/1.11/howto/deployment/checklist/

# SECURITY WARNING: keep the secret key used in production secret!
SECRET_KEY = "zvh+vsa)c7$)(z@z7+c!c%ex1k8lqm)*6eh4l#a(t-_m@-i_9&"

# SECURITY WARNING: don't run with debug turned on in production!
DEBUG = True

ALLOWED_HOSTS = env.list("ALLOWED_HOSTS", default=["*"])

CORS_ORIGIN_ALLOW_ALL = env.bool("CORS_ORIGIN_ALLOW_ALL", default=False)
# Application definition
=======
SECRET_KEY = env.str("SECRET_KEY")
DEBUG = env.bool("DEBUG", default=False)
ALLOWED_HOSTS = env.list("ALLOWED_HOSTS", default=["*"])
CORS_ORIGIN_ALLOW_ALL = env.bool("CORS_ORIGIN_ALLOW_ALL", default=False)
DEFAULT_AUTO_FIELD = "django.db.models.BigAutoField"
>>>>>>> 2321401d

INSTALLED_APPS = [
    "django.contrib.admin",
    "django.contrib.auth",
    "django.contrib.contenttypes",
    "django.contrib.sessions",
    "django.contrib.messages",
    "django.contrib.staticfiles",
    "rest_framework",
<<<<<<< HEAD
    "djoser",
    "corsheaders",
    "rest_framework_swagger",
=======
    "rest_framework.authtoken",
    "corsheaders",
    "drf_yasg",
>>>>>>> 2321401d
    "testapp",
    "trench",
]

MIDDLEWARE = [
    "django.middleware.security.SecurityMiddleware",
    "django.contrib.sessions.middleware.SessionMiddleware",
    "corsheaders.middleware.CorsMiddleware",
    "django.middleware.common.CommonMiddleware",
    "django.middleware.csrf.CsrfViewMiddleware",
    "django.contrib.auth.middleware.AuthenticationMiddleware",
    "django.contrib.messages.middleware.MessageMiddleware",
    "django.middleware.clickjacking.XFrameOptionsMiddleware",
]

ROOT_URLCONF = "testapp.urls"
TEMPLATES = [
    {
        "BACKEND": "django.template.backends.django.DjangoTemplates",
        "DIRS": [],
        "APP_DIRS": True,
        "OPTIONS": {
            "context_processors": [
                "django.template.context_processors.debug",
                "django.template.context_processors.request",
                "django.contrib.auth.context_processors.auth",
                "django.contrib.messages.context_processors.messages",
            ],
        },
    },
]

DATABASES = {
    "default": {
        "ENGINE": "django.db.backends.sqlite3",
        "NAME": "db.sqlite3",
    }
}

AUTH_PASSWORD_VALIDATORS = [
    {
        "NAME": "django.contrib.auth.password_validation.UserAttributeSimilarityValidator",
    },
    {
        "NAME": "django.contrib.auth.password_validation.MinimumLengthValidator",
    },
    {
        "NAME": "django.contrib.auth.password_validation.CommonPasswordValidator",
    },
    {
        "NAME": "django.contrib.auth.password_validation.NumericPasswordValidator",
    },
]

LANGUAGE_CODE = "en-us"

<<<<<<< HEAD
# Internationalization
# https://docs.djangoproject.com/en/1.11/topics/i18n/

LANGUAGE_CODE = "en-us"

=======
>>>>>>> 2321401d
TIME_ZONE = "UTC"

USE_I18N = True

USE_L10N = True

USE_TZ = True


STATIC_URL = "/static/"

<<<<<<< HEAD
STATIC_URL = "/static/"

# Console backend
EMAIL_BACKEND = "django.core.mail.backends.console.EmailBackend"

# DRF
REST_FRAMEWORK = {
    "DEFAULT_AUTHENTICATION_CLASSES": [
        "rest_framework_jwt.authentication.JSONWebTokenAuthentication",
        "rest_framework_simplejwt.authentication.JWTAuthentication",
    ]
=======
EMAIL_BACKEND = "django.core.mail.backends.console.EmailBackend"

REST_FRAMEWORK = {
    "DEFAULT_AUTHENTICATION_CLASSES": [
        "rest_framework_simplejwt.authentication.JWTAuthentication",
    ],
    "DEFAULT_SCHEMA_CLASS": "rest_framework.schemas.coreapi.AutoSchema",
>>>>>>> 2321401d
}

AUTH_USER_MODEL = "testapp.User"

JWT_AUTH = {
    "JWT_EXPIRATION_DELTA": datetime.timedelta(
        days=env.int("JWT_EXPIRATION_DELTA_DAYS", default=7)
    ),
}

SIMPLE_JWT = {
    "USER_ID_FIELD": "username",
    "USER_ID_CLAIM": "username",
<<<<<<< HEAD
}

DJOSER = {
    "SERIALIZERS": {
        "user": "testapp.serializers.ExtendedUserSerializer",
    }
=======
>>>>>>> 2321401d
}

TRENCH_AUTH = {
    "CONFIRM_DISABLE_WITH_CODE": True,
    "CONFIRM_BACKUP_CODES_REGENERATION_WITH_CODE": True,
    "BACKUP_CODES_CHARACTERS": "0123456789",
    "MFA_METHODS": {
<<<<<<< HEAD
        "sms": {
            "VERBOSE_NAME": "sms",
            "VALIDITY_PERIOD": 60 * 10,
            "HANDLER": "trench.backends.twilio.TwilioBackend",
            "SOURCE_FIELD": "phone_number",
            "TWILIO_ACCOUNT_SID": env("TWILIO_ACCOUNT_SID", default=""),
            "TWILIO_AUTH_TOKEN": env("TWILIO_AUTH_TOKEN", default=""),
=======
        "sms_twilio": {
            "VERBOSE_NAME": "sms",
            "VALIDITY_PERIOD": 60,
            "HANDLER": "trench.backends.twilio.TwilioMessageDispatcher",
            "SOURCE_FIELD": "phone_number",
>>>>>>> 2321401d
            "TWILIO_VERIFIED_FROM_NUMBER": env(
                "TWILIO_VERIFIED_FROM_NUMBER",
                default="",
            ),
        },
<<<<<<< HEAD
        "email": {
            "VERBOSE_NAME": "email",
            "VALIDITY_PERIOD": 60 * 10,
            "HANDLER": "trench.backends.basic_mail.SendMailBackend",
            "SOURCE_FIELD": "email",
            "EMAIL_SUBJECT": "Your verification code",
            "EMAIL_PLAIN_TEMPLATE": "trench/backends/email/code.txt",
            "EMAIL_HTML_TEMPLATE": "trench/backends/email/code.html",
        },
        "app": {
            "VERBOSE_NAME": "app",
            "VALIDITY_PERIOD": 60 * 10,
            "USES_THIRD_PARTY_CLIENT": True,
            "HANDLER": "trench.backends.application.ApplicationBackend",
        },
        "yubi": {
            "VERBOSE_NAME": "yubi",
            "HANDLER": "trench.backends.yubikey.YubiKeyBackend",
=======
        "sms_api": {
            "VERBOSE_NAME": "sms",
            "VALIDITY_PERIOD": 60,
            "HANDLER": "trench.backends.sms_api.SMSAPIMessageDispatcher",
            "SOURCE_FIELD": "phone_number",
            "SMSAPI_ACCESS_TOKEN": "token",
            "SMSAPI_FROM_NUMBER": "123 456 789"
        },
        "email": {
            "VERBOSE_NAME": "email",
            "VALIDITY_PERIOD": 60,
            "HANDLER": "trench.backends.basic_mail.SendMailMessageDispatcher",
            "SOURCE_FIELD": "email",
            "EMAIL_SUBJECT": "Your verification code",
            # "EMAIL_PLAIN_TEMPLATE": "trench/backends/email/code.txt",
            # "EMAIL_HTML_TEMPLATE": "trench/backends/email/code.html",
        },
        "app": {
            "VERBOSE_NAME": "app",
            "VALIDITY_PERIOD": 60,
            "USES_THIRD_PARTY_CLIENT": True,
            "HANDLER": "trench.backends.application.ApplicationMessageDispatcher",
        },
        "yubi": {
            "VERBOSE_NAME": "yubi",
            "HANDLER": "trench.backends.yubikey.YubiKeyMessageDispatcher",
>>>>>>> 2321401d
            "YUBICLOUD_CLIENT_ID": env("YUBICLOUD_CLIENT_ID", default=""),
        },
    },
}<|MERGE_RESOLUTION|>--- conflicted
+++ resolved
@@ -4,39 +4,16 @@
 
 
 root = environ.Path(__file__) - 1
-<<<<<<< HEAD
-env = environ.Env(
-    DEBUG=(bool, False),
-)
-=======
 env = environ.Env()
->>>>>>> 2321401d
 environ.Env.read_env(env_file=root(".env"))
 
 BASE_DIR = os.path.dirname(os.path.dirname(os.path.abspath(__file__)))
 
-<<<<<<< HEAD
-
-# Quick-start development settings - unsuitable for production
-# See https://docs.djangoproject.com/en/1.11/howto/deployment/checklist/
-
-# SECURITY WARNING: keep the secret key used in production secret!
-SECRET_KEY = "zvh+vsa)c7$)(z@z7+c!c%ex1k8lqm)*6eh4l#a(t-_m@-i_9&"
-
-# SECURITY WARNING: don't run with debug turned on in production!
-DEBUG = True
-
-ALLOWED_HOSTS = env.list("ALLOWED_HOSTS", default=["*"])
-
-CORS_ORIGIN_ALLOW_ALL = env.bool("CORS_ORIGIN_ALLOW_ALL", default=False)
-# Application definition
-=======
 SECRET_KEY = env.str("SECRET_KEY")
 DEBUG = env.bool("DEBUG", default=False)
 ALLOWED_HOSTS = env.list("ALLOWED_HOSTS", default=["*"])
 CORS_ORIGIN_ALLOW_ALL = env.bool("CORS_ORIGIN_ALLOW_ALL", default=False)
 DEFAULT_AUTO_FIELD = "django.db.models.BigAutoField"
->>>>>>> 2321401d
 
 INSTALLED_APPS = [
     "django.contrib.admin",
@@ -46,15 +23,9 @@
     "django.contrib.messages",
     "django.contrib.staticfiles",
     "rest_framework",
-<<<<<<< HEAD
-    "djoser",
-    "corsheaders",
-    "rest_framework_swagger",
-=======
     "rest_framework.authtoken",
     "corsheaders",
     "drf_yasg",
->>>>>>> 2321401d
     "testapp",
     "trench",
 ]
@@ -111,14 +82,6 @@
 
 LANGUAGE_CODE = "en-us"
 
-<<<<<<< HEAD
-# Internationalization
-# https://docs.djangoproject.com/en/1.11/topics/i18n/
-
-LANGUAGE_CODE = "en-us"
-
-=======
->>>>>>> 2321401d
 TIME_ZONE = "UTC"
 
 USE_I18N = True
@@ -130,19 +93,6 @@
 
 STATIC_URL = "/static/"
 
-<<<<<<< HEAD
-STATIC_URL = "/static/"
-
-# Console backend
-EMAIL_BACKEND = "django.core.mail.backends.console.EmailBackend"
-
-# DRF
-REST_FRAMEWORK = {
-    "DEFAULT_AUTHENTICATION_CLASSES": [
-        "rest_framework_jwt.authentication.JSONWebTokenAuthentication",
-        "rest_framework_simplejwt.authentication.JWTAuthentication",
-    ]
-=======
 EMAIL_BACKEND = "django.core.mail.backends.console.EmailBackend"
 
 REST_FRAMEWORK = {
@@ -150,7 +100,6 @@
         "rest_framework_simplejwt.authentication.JWTAuthentication",
     ],
     "DEFAULT_SCHEMA_CLASS": "rest_framework.schemas.coreapi.AutoSchema",
->>>>>>> 2321401d
 }
 
 AUTH_USER_MODEL = "testapp.User"
@@ -164,15 +113,6 @@
 SIMPLE_JWT = {
     "USER_ID_FIELD": "username",
     "USER_ID_CLAIM": "username",
-<<<<<<< HEAD
-}
-
-DJOSER = {
-    "SERIALIZERS": {
-        "user": "testapp.serializers.ExtendedUserSerializer",
-    }
-=======
->>>>>>> 2321401d
 }
 
 TRENCH_AUTH = {
@@ -180,46 +120,16 @@
     "CONFIRM_BACKUP_CODES_REGENERATION_WITH_CODE": True,
     "BACKUP_CODES_CHARACTERS": "0123456789",
     "MFA_METHODS": {
-<<<<<<< HEAD
-        "sms": {
-            "VERBOSE_NAME": "sms",
-            "VALIDITY_PERIOD": 60 * 10,
-            "HANDLER": "trench.backends.twilio.TwilioBackend",
-            "SOURCE_FIELD": "phone_number",
-            "TWILIO_ACCOUNT_SID": env("TWILIO_ACCOUNT_SID", default=""),
-            "TWILIO_AUTH_TOKEN": env("TWILIO_AUTH_TOKEN", default=""),
-=======
         "sms_twilio": {
             "VERBOSE_NAME": "sms",
             "VALIDITY_PERIOD": 60,
             "HANDLER": "trench.backends.twilio.TwilioMessageDispatcher",
             "SOURCE_FIELD": "phone_number",
->>>>>>> 2321401d
             "TWILIO_VERIFIED_FROM_NUMBER": env(
                 "TWILIO_VERIFIED_FROM_NUMBER",
                 default="",
             ),
         },
-<<<<<<< HEAD
-        "email": {
-            "VERBOSE_NAME": "email",
-            "VALIDITY_PERIOD": 60 * 10,
-            "HANDLER": "trench.backends.basic_mail.SendMailBackend",
-            "SOURCE_FIELD": "email",
-            "EMAIL_SUBJECT": "Your verification code",
-            "EMAIL_PLAIN_TEMPLATE": "trench/backends/email/code.txt",
-            "EMAIL_HTML_TEMPLATE": "trench/backends/email/code.html",
-        },
-        "app": {
-            "VERBOSE_NAME": "app",
-            "VALIDITY_PERIOD": 60 * 10,
-            "USES_THIRD_PARTY_CLIENT": True,
-            "HANDLER": "trench.backends.application.ApplicationBackend",
-        },
-        "yubi": {
-            "VERBOSE_NAME": "yubi",
-            "HANDLER": "trench.backends.yubikey.YubiKeyBackend",
-=======
         "sms_api": {
             "VERBOSE_NAME": "sms",
             "VALIDITY_PERIOD": 60,
@@ -246,7 +156,6 @@
         "yubi": {
             "VERBOSE_NAME": "yubi",
             "HANDLER": "trench.backends.yubikey.YubiKeyMessageDispatcher",
->>>>>>> 2321401d
             "YUBICLOUD_CLIENT_ID": env("YUBICLOUD_CLIENT_ID", default=""),
         },
     },
