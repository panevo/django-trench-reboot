import pytest

from django.contrib.auth import get_user_model

import jwt
from rest_framework.response import Response
from rest_framework.test import APIClient


User = get_user_model()

<<<<<<< HEAD
header_template = "JWT {}"
default_token_field = "token"
=======
header_template = "Bearer {}"
default_token_field = "access"
>>>>>>> 2321401d


def get_token_from_response(response: Response, token_field=default_token_field):
    return response.data.get(token_field)


PATH_AUTH_JWT_LOGIN = "/auth/jwt/login/"
PATH_AUTH_JWT_LOGIN_CODE = "/auth/jwt/login/code/"


@pytest.mark.django_db
<<<<<<< HEAD
def login(user, path="/auth/login/"):
    client = APIClient()
    return client.post(
        path=path,
        data={
            "username": getattr(
                user,
                User.USERNAME_FIELD,
            ),
=======
def login(user, path=PATH_AUTH_JWT_LOGIN) -> Response:
    return APIClient().post(
        path=path,
        data={
            "username": getattr(user, User.USERNAME_FIELD),
>>>>>>> 2321401d
            "password": "secretkey",
        },
        format="json",
    )


def get_username_from_jwt(response, token_field=default_token_field):
    return jwt.decode(
        response.data.get(token_field),
        verify=False,
    ).get(User.USERNAME_FIELD)<|MERGE_RESOLUTION|>--- conflicted
+++ resolved
@@ -9,13 +9,8 @@
 
 User = get_user_model()
 
-<<<<<<< HEAD
-header_template = "JWT {}"
-default_token_field = "token"
-=======
 header_template = "Bearer {}"
 default_token_field = "access"
->>>>>>> 2321401d
 
 
 def get_token_from_response(response: Response, token_field=default_token_field):
@@ -27,23 +22,11 @@
 
 
 @pytest.mark.django_db
-<<<<<<< HEAD
-def login(user, path="/auth/login/"):
-    client = APIClient()
-    return client.post(
-        path=path,
-        data={
-            "username": getattr(
-                user,
-                User.USERNAME_FIELD,
-            ),
-=======
 def login(user, path=PATH_AUTH_JWT_LOGIN) -> Response:
     return APIClient().post(
         path=path,
         data={
             "username": getattr(user, User.USERNAME_FIELD),
->>>>>>> 2321401d
             "password": "secretkey",
         },
         format="json",
