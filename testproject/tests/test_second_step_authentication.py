import pytest

from django.contrib.auth import get_user_model

from rest_framework.status import (
    HTTP_200_OK,
    HTTP_204_NO_CONTENT,
    HTTP_400_BAD_REQUEST,
    HTTP_401_UNAUTHORIZED,
)
from rest_framework.test import APIClient
from time import sleep
from twilio.base.exceptions import TwilioException, TwilioRestException

from tests.utils import TrenchAPIClient
from trench.backends.provider import get_mfa_handler
from trench.command.replace_mfa_method_backup_codes import (
    regenerate_backup_codes_for_mfa_method_command,
)
from trench.exceptions import MFAMethodDoesNotExistError
from trench.models import MFAMethod


User = get_user_model()


@pytest.mark.django_db
def test_mfa_method_manager(active_user):
    with pytest.raises(MFAMethodDoesNotExistError):
        MFAMethod.objects.get_primary_active_name(user_id=active_user.id)


@pytest.mark.django_db
def test_mfa_model(active_user_with_email_otp):
    mfa_method = active_user_with_email_otp.mfa_methods.first()
    assert "email" in str(mfa_method)

    mfa_method.backup_codes = ["test1", "test2"]
    assert mfa_method.backup_codes == ["test1", "test2"]
    mfa_method.backup_codes = ""


@pytest.mark.django_db
def test_custom_validity_period(active_user_with_email_otp, settings):
    ORIGINAL_VALIDITY_PERIOD = settings.TRENCH_AUTH["MFA_METHODS"]["email"][
        "VALIDITY_PERIOD"
    ]
    settings.TRENCH_AUTH["MFA_METHODS"]["email"]["VALIDITY_PERIOD"] = 3

    mfa_method = active_user_with_email_otp.mfa_methods.first()
    client = TrenchAPIClient()
    response_first_step = client._first_factor_request(user=active_user_with_email_otp)
    ephemeral_token = client._extract_ephemeral_token_from_response(
        response=response_first_step
    )
    handler = get_mfa_handler(mfa_method=mfa_method)
    code = handler.create_code()

    sleep(3)

    response_second_step = client._second_factor_request(
        code=code, ephemeral_token=ephemeral_token
    )
    assert response_second_step.status_code == HTTP_401_UNAUTHORIZED

    response_second_step = client._second_factor_request(
        handler=handler, ephemeral_token=ephemeral_token
    )
    assert response_second_step.status_code == HTTP_200_OK

    settings.TRENCH_AUTH["MFA_METHODS"]["email"][
        "VALIDITY_PERIOD"
    ] = ORIGINAL_VALIDITY_PERIOD


@pytest.mark.django_db
def test_ephemeral_token_verification(active_user_with_email_otp):
    mfa_method = active_user_with_email_otp.mfa_methods.first()
    client = TrenchAPIClient()
    response = client.authenticate_multi_factor(
        mfa_method=mfa_method, user=active_user_with_email_otp
    )
    assert response.status_code == HTTP_200_OK
    assert client.get_username_from_jwt(response=response) == getattr(
        active_user_with_email_otp,
        User.USERNAME_FIELD,
    )


@pytest.mark.django_db
def test_wrong_second_step_verification_with_empty_code(active_user_with_email_otp):
    client = TrenchAPIClient()
    response_first_step = client._first_factor_request(user=active_user_with_email_otp)
    ephemeral_token = client._extract_ephemeral_token_from_response(
        response=response_first_step
    )
    response_second_step = client._second_factor_request(
        code="", ephemeral_token=ephemeral_token
    )
    msg_error = "This field may not be blank."
    assert response_second_step.status_code == HTTP_400_BAD_REQUEST
    assert response_second_step.data.get("code")[0] == msg_error


@pytest.mark.django_db
def test_wrong_second_step_verification_with_wrong_code(active_user_with_email_otp):
    client = TrenchAPIClient()
    response_first_step = client._first_factor_request(user=active_user_with_email_otp)
    ephemeral_token = client._extract_ephemeral_token_from_response(
        response=response_first_step
    )
    response_second_step = client._second_factor_request(
        code="invalid", ephemeral_token=ephemeral_token
    )
    assert response_second_step.status_code == HTTP_401_UNAUTHORIZED
    assert response_second_step.data.get("error") == "Invalid or expired code."


@pytest.mark.django_db
def test_wrong_second_step_verification_with_ephemeral_token(
    active_user_with_email_otp,
):
    client = TrenchAPIClient()
    mfa_method = active_user_with_email_otp.mfa_methods.first()
    handler = get_mfa_handler(mfa_method=mfa_method)
    response = client._second_factor_request(
        code=handler.create_code(), ephemeral_token="invalid"
    )
    assert response.status_code == HTTP_401_UNAUTHORIZED


@pytest.mark.django_db
def test_second_method_activation(active_user_with_email_otp):
    mfa_method = active_user_with_email_otp.mfa_methods.first()
    client = TrenchAPIClient()
    client.authenticate_multi_factor(
        mfa_method=mfa_method, user=active_user_with_email_otp
    )
    assert len(active_user_with_email_otp.mfa_methods.all()) == 1
    try:
        client.post(
            path="/auth/sms_twilio/activate/",
            data={"phone_number": "555-555-555"},
            format="json",
        )
    except TwilioException:
        # Twilio will raise exception because the secret key used is invalid
        pass
    assert len(active_user_with_email_otp.mfa_methods.all()) == 2


@pytest.mark.django_db
def test_second_method_activation_already_active(active_user_with_email_otp):
    mfa_method = active_user_with_email_otp.mfa_methods.first()
    client = TrenchAPIClient()
    client.authenticate_multi_factor(
        mfa_method=mfa_method, user=active_user_with_email_otp
    )
    assert len(active_user_with_email_otp.mfa_methods.all()) == 1
    response = client.post(
        path="/auth/email/activate/",
        format="json",
    )
    assert response.status_code == HTTP_400_BAD_REQUEST
    assert response.data.get("error") == "MFA method already active."


@pytest.mark.django_db
def test_use_backup_code(active_user_with_encrypted_backup_codes):
    client = TrenchAPIClient()
    active_user, backup_codes = active_user_with_encrypted_backup_codes
    response_first_step = client._first_factor_request(user=active_user)
    ephemeral_token = client._extract_ephemeral_token_from_response(
        response=response_first_step
    )
    response_second_step = client._second_factor_request(
        code=backup_codes.pop(), ephemeral_token=ephemeral_token
    )
    assert response_second_step.status_code == HTTP_200_OK

<<<<<<< HEAD
@pytest.mark.django_db
def test_use_backup_code_repeated(active_user_with_encrypted_backup_codes):
    client = TrenchAPIClient()
    active_user, backup_codes = active_user_with_encrypted_backup_codes
    response_first_step = client._first_factor_request(user=active_user)
    ephemeral_token = client._extract_ephemeral_token_from_response(
        response=response_first_step
    )
    response_second_step = client._second_factor_request(
        code=backup_codes.pop(), ephemeral_token=ephemeral_token
    )
    response_second_step = client._second_factor_request(
        code=backup_codes.pop(), ephemeral_token=ephemeral_token
    )
    assert response_second_step.status_code == HTTP_200_OK
=======
    mfa_method = active_user.mfa_methods.first()
    assert len(mfa_method.backup_codes) == 7
>>>>>>> ac2e9f91


@pytest.mark.django_db
def test_activation_otp(active_user):
    client = TrenchAPIClient()
    client.authenticate(user=active_user)
    response = client.post(
        path="/auth/email/activate/",
        format="json",
    )
    assert response.status_code == HTTP_200_OK


@pytest.mark.django_db
def test_activation_otp_confirm_wrong(active_user):
    client = TrenchAPIClient()
    client.authenticate(user=active_user)
    response = client.post(
        path="/auth/email/activate/",
        format="json",
    )
    assert response.status_code == HTTP_200_OK
    response = client.post(
        path="/auth/email/activate/confirm/",
        data={"code": "test00"},
        format="json",
    )
    assert response.status_code == HTTP_400_BAD_REQUEST
    error_code = "code_invalid_or_expired"
    assert response.data.get("code")[0].code == error_code


@pytest.mark.django_db
def test_confirm_activation_otp(active_user):
    client = TrenchAPIClient()
    client.authenticate(user=active_user)

    # create new MFA method
    client.post(
        path="/auth/email/activate/",
        format="json",
    )
    mfa_method = active_user.mfa_methods.first()
    handler = get_mfa_handler(mfa_method=mfa_method)

    # activate the newly created MFA method
    response = client.post(
        path="/auth/email/activate/confirm/",
        data={"code": handler.create_code()},
        format="json",
    )
    assert response.status_code == HTTP_200_OK
    assert len(response.data.get("backup_codes")) == 8
    mfa_method.delete()
    assert active_user.mfa_methods.count() == 0


@pytest.mark.django_db
def test_deactivation_of_an_only_primary_mfa_method(active_user_with_email_otp):
    client = TrenchAPIClient()
    mfa_method = active_user_with_email_otp.mfa_methods.first()
    handler = get_mfa_handler(mfa_method=mfa_method)
    client.authenticate_multi_factor(
        mfa_method=mfa_method, user=active_user_with_email_otp
    )
    response = client.post(
        path="/auth/email/deactivate/",
        data={"code": handler.create_code()},
        format="json",
    )
    assert response.status_code == HTTP_204_NO_CONTENT


@pytest.mark.django_db
def test_deactivation_of_an_only_primary_mfa_method_when_other_mfa_inactive(
    active_user_with_email_and_inactive_other_methods_otp
):
    client = TrenchAPIClient()
    mfa_method = (
        active_user_with_email_and_inactive_other_methods_otp.mfa_methods
        .first()
    )
    handler = get_mfa_handler(mfa_method=mfa_method)
    client.authenticate_multi_factor(
        mfa_method=mfa_method,
        user=active_user_with_email_and_inactive_other_methods_otp
    )
    response = client.post(
        path="/auth/email/deactivate/",
        data={"code": handler.create_code()},
        format="json",
    )
    assert response.status_code == HTTP_204_NO_CONTENT


@pytest.mark.django_db
def test_deactivation_of_primary_mfa_method_when_other_active_mfa_methods(
    active_user_with_email_and_active_other_methods_otp
):
    client = TrenchAPIClient()
    mfa_method = active_user_with_email_and_active_other_methods_otp.mfa_methods.first()
    handler = get_mfa_handler(mfa_method=mfa_method)
    client.authenticate_multi_factor(
        mfa_method=mfa_method, user=active_user_with_email_and_active_other_methods_otp
    )
    response = client.post(
        path="/auth/email/deactivate/",
        data={"code": handler.create_code()},
        format="json",
    )
    assert response.status_code == HTTP_400_BAD_REQUEST


@pytest.mark.django_db
def test_deactivation_of_secondary_method(active_user_with_many_otp_methods):
    user, _ = active_user_with_many_otp_methods
    client = TrenchAPIClient()
    mfa_method = user.mfa_methods.filter(is_primary=False).first()
    handler = get_mfa_handler(mfa_method=mfa_method)
    client.authenticate_multi_factor(mfa_method=mfa_method, user=user)
    response = client.post(
        path=f"/auth/{mfa_method.name}/deactivate/",
        data={"code": handler.create_code()},
        format="json",
    )
    assert response.status_code == HTTP_204_NO_CONTENT
    mfa_method.refresh_from_db()
    assert not mfa_method.is_active

    # revert changes
    mfa_method.is_active = True
    mfa_method.save()


@pytest.mark.django_db
def test_deactivation_of_disabled_method(
    active_user_with_email_and_inactive_other_methods_otp,
):
    user = active_user_with_email_and_inactive_other_methods_otp
    client = TrenchAPIClient()
    mfa_method = user.mfa_methods.first()
    handler = get_mfa_handler(mfa_method=mfa_method)
    client.authenticate_multi_factor(mfa_method=mfa_method, user=user)
    response = client.post(
        path="/auth/sms_twilio/deactivate/",
        data={"code": handler.create_code()},
        format="json",
    )
    assert response.status_code == HTTP_400_BAD_REQUEST
    assert response.data.get("code")[0].code == "not_enabled"


@pytest.mark.django_db
def test_change_primary_method(active_user_with_many_otp_methods):
    active_user, _ = active_user_with_many_otp_methods
    client = TrenchAPIClient()
    primary_mfa = active_user.mfa_methods.filter(is_primary=True).first()
    handler = get_mfa_handler(mfa_method=primary_mfa)
    client.authenticate_multi_factor(mfa_method=primary_mfa, user=active_user)
    response = client.post(
        path="/auth/mfa/change-primary-method/",
        data={
            "method": "sms_twilio",
            "code": handler.create_code(),
        },
        format="json",
    )
    new_primary_method = active_user.mfa_methods.filter(
        is_primary=True,
    ).first()
    assert response.status_code == HTTP_204_NO_CONTENT
    assert primary_mfa != new_primary_method
    assert new_primary_method.name == "sms_twilio"

    # revert changes
    new_primary_method.is_primary = False
    new_primary_method.save()
    primary_mfa.is_primary = True
    primary_mfa.save()


@pytest.mark.django_db
def test_change_primary_method_with_backup_code(
    active_user_with_many_otp_methods,
):
    active_user, backup_code = active_user_with_many_otp_methods
    client = TrenchAPIClient()
    primary_mfa_method = active_user.mfa_methods.filter(is_primary=True).first()
    client.authenticate_multi_factor(mfa_method=primary_mfa_method, user=active_user)
    response = client.post(
        path="/auth/mfa/change-primary-method/",
        data={
            "method": "sms_twilio",
            "code": backup_code,
        },
        format="json",
    )
    new_primary_method = active_user.mfa_methods.filter(
        is_primary=True,
    ).first()
    assert response.status_code == HTTP_204_NO_CONTENT
    assert primary_mfa_method != new_primary_method
    assert new_primary_method.name == "sms_twilio"

    # revert changes
    primary_mfa_method.is_primary = True
    primary_mfa_method.save()
    new_primary_method.is_primary = False
    new_primary_method.save()


@pytest.mark.django_db
def test_change_primary_method_with_invalid_code(active_user_with_many_otp_methods):
    active_user, _ = active_user_with_many_otp_methods
    client = TrenchAPIClient()
    primary_mfa_method = active_user.mfa_methods.filter(is_primary=True).first()
    client.authenticate_multi_factor(mfa_method=primary_mfa_method, user=active_user)
    response = client.post(
        path="/auth/mfa/change-primary-method/",
        data={
            "method": "sms_twilio",
            "code": "invalid",
        },
        format="json",
    )
    assert response.status_code == HTTP_400_BAD_REQUEST
    assert response.data.get("code")[0].code == "code_invalid_or_expired"


@pytest.mark.django_db
def test_change_primary_method_to_inactive(active_user_with_email_otp):
    client = TrenchAPIClient()
    primary_mfa_method = active_user_with_email_otp.mfa_methods.filter(
        is_primary=True
    ).first()
    handler = get_mfa_handler(mfa_method=primary_mfa_method)
    client.authenticate_multi_factor(
        mfa_method=primary_mfa_method, user=active_user_with_email_otp
    )
    response = client.post(
        path="/auth/mfa/change-primary-method/",
        data={
            "method": "sms_twilio",
            "code": handler.create_code(),
        },
        format="json",
    )
    assert response.status_code == HTTP_400_BAD_REQUEST
    assert response.data.get("error") == "Requested MFA method does not exist."


@pytest.mark.django_db
def test_confirm_activation_otp_with_backup_code(
    active_user_with_encrypted_backup_codes,
):
    active_user, backup_codes = active_user_with_encrypted_backup_codes
    client = TrenchAPIClient()
    response = client._first_factor_request(user=active_user)
    ephemeral_token = client._extract_ephemeral_token_from_response(response=response)
    response = client._second_factor_request(
        ephemeral_token=ephemeral_token, code=backup_codes.pop()
    )
    assert response.status_code == HTTP_200_OK
    client._update_jwt_from_response(response=response)
    try:
        client.post(
            path="/auth/sms_twilio/activate/",
            data={"phone_number": "555-555-555"},
            format="json",
        )
    except (TwilioRestException, TwilioException):
        # twilio rises this exception in test, but the new mfa_method is
        # created anyway.
        pass

    backup_codes = regenerate_backup_codes_for_mfa_method_command(
        user_id=active_user.id, name="sms_twilio"
    )
    response = client.post(
        path="/auth/sms_twilio/activate/confirm/",
        data={"code": backup_codes.pop()},
        format="json",
    )
    assert response.status_code == HTTP_200_OK
    assert len(response.data.get("backup_codes")) == 8

    # revert changes
    active_user.mfa_methods.filter(name="sms_twilio").delete()


@pytest.mark.django_db
def test_request_code_for_active_mfa_method(active_user_with_email_otp):
    client = TrenchAPIClient()
    mfa_method = active_user_with_email_otp.mfa_methods.first()
    client.authenticate_multi_factor(
        mfa_method=mfa_method, user=active_user_with_email_otp
    )
    response = client.post(
        path="/auth/code/request/",
        data={"method": "email"},
        format="json",
    )
    expected_msg = "Email message with MFA code has been sent."
    assert response.status_code == HTTP_200_OK
    assert response.data.get("details") == expected_msg


@pytest.mark.django_db
def test_request_code_for_not_inactive_mfa_method(active_user_with_email_otp):
    client = TrenchAPIClient()
    mfa_method = active_user_with_email_otp.mfa_methods.first()
    client.authenticate_multi_factor(
        mfa_method=mfa_method, user=active_user_with_email_otp
    )
    response = client.post(
        path="/auth/code/request/",
        data={"method": "sms_twilio"},
        format="json",
    )
    assert response.status_code == HTTP_400_BAD_REQUEST
    assert response.data.get("error") == "Requested MFA method does not exist."


@pytest.mark.django_db
def test_request_code_for_invalid_mfa_method(active_user_with_email_otp):
    client = TrenchAPIClient()
    mfa_method = active_user_with_email_otp.mfa_methods.first()
    client.authenticate_multi_factor(
        mfa_method=mfa_method, user=active_user_with_email_otp
    )
    response = client.post(
        path="/auth/code/request/",
        data={"method": "invalid"},
        format="json",
    )
    assert response.status_code == HTTP_400_BAD_REQUEST


@pytest.mark.django_db
def test_backup_codes_regeneration(active_user_with_encrypted_backup_codes):
    active_user, _ = active_user_with_encrypted_backup_codes
    client = TrenchAPIClient()
    mfa_method = active_user.mfa_methods.first()
    handler = get_mfa_handler(mfa_method=mfa_method)
    client.authenticate_multi_factor(mfa_method=mfa_method, user=active_user)
    old_backup_codes = active_user.mfa_methods.first().backup_codes
    response = client.post(
        path="/auth/email/codes/regenerate/",
        data={
            "code": handler.create_code(),
        },
        format="json",
    )
    new_backup_codes = active_user.mfa_methods.first().backup_codes
    assert response.status_code == HTTP_200_OK
    assert old_backup_codes != new_backup_codes


@pytest.mark.django_db
def test_backup_codes_regeneration_without_otp(active_user_with_encrypted_backup_codes):
    active_user, _ = active_user_with_encrypted_backup_codes
    client = TrenchAPIClient()
    mfa_method = active_user.mfa_methods.first()
    client.authenticate_multi_factor(mfa_method=mfa_method, user=active_user)
    response = client.post(path="/auth/email/codes/regenerate/", format="json")
    assert response.data.get("code")[0].code == "required"
    assert response.status_code == HTTP_400_BAD_REQUEST


@pytest.mark.django_db
def test_backup_codes_regeneration_disabled_method(
    active_user_with_many_otp_methods,
):
    active_user, _ = active_user_with_many_otp_methods
    client = TrenchAPIClient()
    primary_method = active_user.mfa_methods.filter(is_primary=True).first()
    handler = get_mfa_handler(mfa_method=primary_method)
    client.authenticate_multi_factor(mfa_method=primary_method, user=active_user)

    active_user.mfa_methods.filter(name="sms_twilio").update(is_active=False)

    response = client.post(
        path="/auth/sms_twilio/codes/regenerate/",
        data={"code": handler.create_code()},
        format="json",
    )
    assert response.status_code == HTTP_400_BAD_REQUEST
    assert response.data.get("code")[0].code == "not_enabled"

    # revert changes
    active_user.mfa_methods.filter(name="sms_twilio").update(is_active=True)


@pytest.mark.django_db
def test_yubikey(active_user_with_yubi, offline_yubikey):
    client = TrenchAPIClient()
    yubikey_method = active_user_with_yubi.mfa_methods.first()
    response = client.authenticate_multi_factor(
        mfa_method=yubikey_method, user=active_user_with_yubi
    )
    assert response.status_code == HTTP_200_OK


@pytest.mark.django_db
def test_yubikey_exception(active_user_with_yubi, fake_yubikey):
    client = TrenchAPIClient()
    yubikey_method = active_user_with_yubi.mfa_methods.first()
    response = client.authenticate_multi_factor(
        mfa_method=yubikey_method, user=active_user_with_yubi
    )
    assert response.status_code == HTTP_401_UNAUTHORIZED
    assert response.data.get("error") is not None


@pytest.mark.django_db
def test_confirm_yubikey_activation_with_backup_code(
    active_user_with_encrypted_backup_codes,
):
    active_user, backup_codes = active_user_with_encrypted_backup_codes
    client = TrenchAPIClient()
    response = client._first_factor_request(user=active_user)
    ephemeral_token = client._extract_ephemeral_token_from_response(response=response)
    response = client._second_factor_request(
        ephemeral_token=ephemeral_token, code=backup_codes.pop()
    )
    client._update_jwt_from_response(response=response)
    client.post(
        path="/auth/yubi/activate/",
        format="json",
    )
    response = client.post(
        path="/auth/yubi/activate/confirm/",
        data={
            "code": backup_codes.pop(),
        },
        format="json",
    )
    assert response.status_code == HTTP_400_BAD_REQUEST
    assert response.data.get("code") is not None


@pytest.mark.django_db
def test_get_mfa_config():
    client = APIClient()
    response = client.get(
        path="/auth/mfa/config/",
        format="json",
    )
    assert response.status_code == HTTP_200_OK<|MERGE_RESOLUTION|>--- conflicted
+++ resolved
@@ -178,7 +178,7 @@
     )
     assert response_second_step.status_code == HTTP_200_OK
 
-<<<<<<< HEAD
+
 @pytest.mark.django_db
 def test_use_backup_code_repeated(active_user_with_encrypted_backup_codes):
     client = TrenchAPIClient()
@@ -194,10 +194,9 @@
         code=backup_codes.pop(), ephemeral_token=ephemeral_token
     )
     assert response_second_step.status_code == HTTP_200_OK
-=======
+
     mfa_method = active_user.mfa_methods.first()
     assert len(mfa_method.backup_codes) == 7
->>>>>>> ac2e9f91
 
 
 @pytest.mark.django_db
