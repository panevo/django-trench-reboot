from django.utils.translation import gettext_lazy as _

import logging
from yubico_client import Yubico
from yubico_client.otp import OTP
from yubico_client.yubico_exceptions import YubicoError

from trench.backends.base import AbstractMessageDispatcher
from trench.responses import DispatchResponse, SuccessfulDispatchResponse
from trench.settings import YUBICLOUD_CLIENT_ID


<<<<<<< HEAD
class YubiKeyBackend(AbstractMessageDispatcher):
    SMS_BODY = _("Your verification code is: ")

    def dispatch_message(self):
        """
        Do nothing.
        """

        return {"message": _("Generate code using YubiKey")}  # pragma: no cover # noqa

    def confirm_activation(self, code):
        """
        After successful confirmation store `device_id`
        in field `secret` MFAMethod model.
        """

        otp = OTP(code)
        self.obj.secret = otp.device_id
        self.obj.save(update_fields=("secret",))
=======
class YubiKeyMessageDispatcher(AbstractMessageDispatcher):
    def dispatch_message(self) -> DispatchResponse:
        return SuccessfulDispatchResponse(details=_("Generate code using YubiKey"))

    def confirm_activation(self, code: str):
        self._mfa_method.secret = OTP(code).device_id
        self._mfa_method.save(update_fields=("secret",))
>>>>>>> 2321401d

    def validate_confirmation_code(self, code) -> bool:
        """
        The `device_id` is not stored in db yet.
        After successful confirmation `validate_code` should be used.
        """
        return self._validate_yubikey_otp(code)

    def validate_code(self, code: str) -> bool:
        if (
            not self._mfa_method.secret
            or self._mfa_method.secret != OTP(code).device_id
        ):
            return False
        return self._validate_yubikey_otp(code)

<<<<<<< HEAD
    def _validate_yubikey_otp(self, code):
        client = Yubico(self.conf["YUBICLOUD_CLIENT_ID"])
=======
    def _validate_yubikey_otp(self, code: str) -> bool:
>>>>>>> 2321401d
        try:
            return Yubico(self._config[YUBICLOUD_CLIENT_ID]).verify(
                code, timestamp=True
            )
        except (YubicoError, Exception) as cause:
            logging.error(cause, exc_info=True)
            return False<|MERGE_RESOLUTION|>--- conflicted
+++ resolved
@@ -10,27 +10,6 @@
 from trench.settings import YUBICLOUD_CLIENT_ID
 
 
-<<<<<<< HEAD
-class YubiKeyBackend(AbstractMessageDispatcher):
-    SMS_BODY = _("Your verification code is: ")
-
-    def dispatch_message(self):
-        """
-        Do nothing.
-        """
-
-        return {"message": _("Generate code using YubiKey")}  # pragma: no cover # noqa
-
-    def confirm_activation(self, code):
-        """
-        After successful confirmation store `device_id`
-        in field `secret` MFAMethod model.
-        """
-
-        otp = OTP(code)
-        self.obj.secret = otp.device_id
-        self.obj.save(update_fields=("secret",))
-=======
 class YubiKeyMessageDispatcher(AbstractMessageDispatcher):
     def dispatch_message(self) -> DispatchResponse:
         return SuccessfulDispatchResponse(details=_("Generate code using YubiKey"))
@@ -38,7 +17,6 @@
     def confirm_activation(self, code: str):
         self._mfa_method.secret = OTP(code).device_id
         self._mfa_method.save(update_fields=("secret",))
->>>>>>> 2321401d
 
     def validate_confirmation_code(self, code) -> bool:
         """
@@ -55,12 +33,7 @@
             return False
         return self._validate_yubikey_otp(code)
 
-<<<<<<< HEAD
-    def _validate_yubikey_otp(self, code):
-        client = Yubico(self.conf["YUBICLOUD_CLIENT_ID"])
-=======
     def _validate_yubikey_otp(self, code: str) -> bool:
->>>>>>> 2321401d
         try:
             return Yubico(self._config[YUBICLOUD_CLIENT_ID]).verify(
                 code, timestamp=True
