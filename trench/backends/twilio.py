--- conflicted
+++ resolved
@@ -4,49 +4,6 @@
 from twilio.base.exceptions import TwilioRestException
 from twilio.rest import Client
 
-<<<<<<< HEAD
-from trench.backends import AbstractMessageDispatcher
-
-
-class TwilioBackend(AbstractMessageDispatcher):
-    SMS_BODY = _("Your verification code is: ")
-
-    def dispatch_message(self):
-        """
-        Sends a SMS with verification code.
-        :return:
-        """
-        code = self.create_code()
-
-        if settings.DEBUG:
-            try:  # pragma: no cover
-                self.send_sms(self.to, code)  # pragma: no cover
-            except TwilioRestException as e:  # pragma: no cover
-                print(  # pragma: no cover
-                    "Error found: {}\n"
-                    "SMS to number {}\n"
-                    "Your code is {}.".format(e, self.to, code)
-                )
-        else:
-            self.send_sms(self.to, code)
-        return {
-            "message": _("SMS message with MFA code has been sent.")
-        }  # pragma: no cover # noqa
-
-    def send_sms(self, user_mobile, code):
-        client = self.provider_auth()
-        client.messages.create(  # pragma: no cover
-            body=self.SMS_BODY + code,
-            to=user_mobile,
-            from_=self.conf.get("TWILIO_VERIFIED_FROM_NUMBER"),
-        )
-
-    def provider_auth(self):
-        return Client(
-            self.conf.get("TWILIO_ACCOUNT_SID"),
-            self.conf.get("TWILIO_AUTH_TOKEN"),
-        )
-=======
 from trench.backends.base import AbstractMessageDispatcher
 from trench.responses import (
     DispatchResponse,
@@ -71,5 +28,4 @@
             return SuccessfulDispatchResponse(details=self._SUCCESS_DETAILS)
         except TwilioRestException as cause:
             logging.error(cause, exc_info=True)
-            return FailedDispatchResponse(details=cause.msg)
->>>>>>> 2321401d
+            return FailedDispatchResponse(details=cause.msg)