from django.core.exceptions import ImproperlyConfigured
from django.utils.translation import gettext as _

from rest_framework.serializers import ValidationError
from typing import Iterable

<<<<<<< HEAD
class MFADoesNotExist(BaseMFAException):
    """User does not have MFA set up"""

    pass
=======
>>>>>>> 2321401d

class MissingConfigurationError(ImproperlyConfigured):
    def __init__(self, attribute_name: str):
        super().__init__(f"Could not retrieve attribute '{attribute_name}'.")

<<<<<<< HEAD
class MFAAlreadyExist(BaseMFAException):
    """User already have MFA set up"""

    pass
=======
>>>>>>> 2321401d

class RestrictedCharInBackupCodeError(ImproperlyConfigured):
    def __init__(self, attribute_name: str, restricted_chars: Iterable[str]):
        super().__init__(
            f"Cannot use any of: {''.join(restricted_chars)} as a character "
            f"for {attribute_name}."
        )

<<<<<<< HEAD
class InvalidOTPCode(BaseMFAException):
    """Provided OTP code is not valid"""

    pass
=======
>>>>>>> 2321401d

class MethodHandlerMissingError(ImproperlyConfigured):
    def __init__(self, method_name: str):
        super().__init__(f"Missing handler in {method_name} configuration.")

<<<<<<< HEAD
class MethodNotAllowed(BaseMFAException):
    """Given MFA method is not allowed"""

    pass
=======
>>>>>>> 2321401d

class MFAValidationError(ValidationError):
    def __str__(self):
        return ", ".join(detail for detail in self.detail)

<<<<<<< HEAD
class MissingSourceFieldAttribute(BaseMFAException):
    """Atrribute specified as required for given backend is missing"""

    pass
=======

class CodeInvalidOrExpiredError(MFAValidationError):
    def __init__(self):
        super().__init__(
            detail=_("Code invalid or expired."),
            code="code_invalid_or_expired",
        )


class OTPCodeMissingError(MFAValidationError):
    def __init__(self):
        super().__init__(detail=_("OTP code not provided."), code="otp_code_missing")


class MFAMethodDoesNotExistError(MFAValidationError):
    def __init__(self):
        super().__init__(
            detail=_("Requested MFA method does not exist."),
            code="mfa_method_does_not_exist",
        )


class MFAMethodNotRegisteredForUserError(MFAValidationError):
    def __init__(self):
        super().__init__(
            detail=_(
                "Selected new primary MFA method is not registered for current user."
            ),
            code="method_not_registered_for_user",
        )


class MFAPrimaryMethodInactiveError(MFAValidationError):
    def __init__(self):
        super().__init__(
            detail=_("MFA Method selected as new primary method is not active"),
            code="new_primary_method_inactive",
        )


class MFAMethodAlreadyActiveError(MFAValidationError):
    def __init__(self):
        super().__init__(
            detail=_("MFA method already active."),
            code="method_already_active",
        )


class MFANewPrimarySameAsOldError(MFAValidationError):
    def __init__(self):
        super().__init__(
            detail=_(
                "MFA Method to be deactivated cannot be chosen as new "
                "primary method."
            ),
            code="new_primary_same_as_old",
        )


class DeactivationOfPrimaryMFAMethodError(MFAValidationError):
    def __init__(self):
        super().__init__(
            detail=_(
                "Deactivation of MFA method that is set as primary is not allowed."
            ),
            code="deactivation_of_primary",
        )


class MFANotEnabledError(MFAValidationError):
    def __init__(self):
        super().__init__(detail=_("2FA is not enabled."), code="not_enabled")


class InvalidTokenError(MFAValidationError):
    def __init__(self):
        super().__init__(detail=_("Invalid or expired token."), code="invalid_token")


class InvalidCodeError(MFAValidationError):
    def __init__(self):
        super().__init__(detail=_("Invalid or expired code."), code="invalid_code")


class RequiredFieldMissingError(MFAValidationError):
    def __init__(self):
        super().__init__(
            detail=_("Required field not provided"),
            code="required_field_missing",
        )


class RequiredFieldUpdateFailedError(MFAValidationError):
    def __init__(self):
        super().__init__(
            detail=_("Failed to update required User data. Try again."),
            code="required_field_update_failed",
        )


class UserAccountDisabledError(MFAValidationError):
    def __init__(self):
        super().__init__(
            detail=_("User account is disabled."), code="user_account_disabled"
        )


class UnauthenticatedError(MFAValidationError):
    def __init__(self):
        super().__init__(
            detail=_("Unable to login with provided credentials."),
            code="unauthenticated",
        )
>>>>>>> 2321401d
<|MERGE_RESOLUTION|>--- conflicted
+++ resolved
@@ -4,25 +4,11 @@
 from rest_framework.serializers import ValidationError
 from typing import Iterable
 
-<<<<<<< HEAD
-class MFADoesNotExist(BaseMFAException):
-    """User does not have MFA set up"""
-
-    pass
-=======
->>>>>>> 2321401d
 
 class MissingConfigurationError(ImproperlyConfigured):
     def __init__(self, attribute_name: str):
         super().__init__(f"Could not retrieve attribute '{attribute_name}'.")
 
-<<<<<<< HEAD
-class MFAAlreadyExist(BaseMFAException):
-    """User already have MFA set up"""
-
-    pass
-=======
->>>>>>> 2321401d
 
 class RestrictedCharInBackupCodeError(ImproperlyConfigured):
     def __init__(self, attribute_name: str, restricted_chars: Iterable[str]):
@@ -31,36 +17,16 @@
             f"for {attribute_name}."
         )
 
-<<<<<<< HEAD
-class InvalidOTPCode(BaseMFAException):
-    """Provided OTP code is not valid"""
-
-    pass
-=======
->>>>>>> 2321401d
 
 class MethodHandlerMissingError(ImproperlyConfigured):
     def __init__(self, method_name: str):
         super().__init__(f"Missing handler in {method_name} configuration.")
 
-<<<<<<< HEAD
-class MethodNotAllowed(BaseMFAException):
-    """Given MFA method is not allowed"""
-
-    pass
-=======
->>>>>>> 2321401d
 
 class MFAValidationError(ValidationError):
     def __str__(self):
         return ", ".join(detail for detail in self.detail)
 
-<<<<<<< HEAD
-class MissingSourceFieldAttribute(BaseMFAException):
-    """Atrribute specified as required for given backend is missing"""
-
-    pass
-=======
 
 class CodeInvalidOrExpiredError(MFAValidationError):
     def __init__(self):
@@ -173,5 +139,4 @@
         super().__init__(
             detail=_("Unable to login with provided credentials."),
             code="unauthenticated",
-        )
->>>>>>> 2321401d
+        )